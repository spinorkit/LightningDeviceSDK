--- conflicted
+++ resolved
@@ -512,11 +512,7 @@
    ): void;
 }
 
-<<<<<<< HEAD
-//Data stream configuration information Quark looks for in the
-=======
 //Data stream configuration information Quark looks for in the 
->>>>>>> 29484679
 //configuration parameter passed to ProxyDeviceSys.setupDataInStream()
 export interface IDeviceStreamConfiguration {
    dataFormat: BlockDataFormat;
@@ -665,11 +661,7 @@
 
 export interface IDeviceProxyAPI {
    /**
-<<<<<<< HEAD
-    * Invokes an arbitrary function on the JS ProxyDevice on the devices thread.
-=======
     * Invokes an arbitrary function on the JS ProxyDevice on the devices thread. 
->>>>>>> 29484679
     * This is a general mechanism whereby user actions done
     * on the main (UI) thread can be applied down to the device script.
     *
@@ -679,11 +671,7 @@
     */
 
    /**
-<<<<<<< HEAD
-    * Invokes an arbitrary function on the JS ProxyDevice on the devices thread.
-=======
     * Invokes an arbitrary function on the JS ProxyDevice on the devices thread. 
->>>>>>> 29484679
     * This is a general mechanism whereby user actions done
     * on the main (UI) thread can be applied down to the device script.
     *
@@ -697,16 +685,11 @@
       functionArgJson: string,
       checkExistsOnly?: boolean
    ): Promise<Record<string, any> | null>;
-<<<<<<< HEAD
-}
-
-=======
-
-}
-
-
-
->>>>>>> 29484679
+
+}
+
+
+
 export interface IDeviceManagerApi {
    dispose(): void;
 
@@ -776,11 +759,7 @@
    ): void;
 
    /**
-<<<<<<< HEAD
-    * Deprecated! Use the simpler and more general IDeviceProxyAPI.callFunction() instead!
-=======
     * Deprecated! Use the simpler and more general IDeviceProxyAPI.callFunction() instead! 
->>>>>>> 29484679
     * Invokes an arbitrary function somewhere within the device manager settings
     * on the devices thread. This is the general mechanism whereby user actions done
     * on the main (UI) thread are applied down to the device hardware.
@@ -819,11 +798,7 @@
    ): void;
    onPacket?(packetType: unknown, buffer: unknown): void;
    onError(err: Error): void;
-<<<<<<< HEAD
-   inputToStream?: number[]; //mapping from device inputs to device output streams
-=======
    inputToStream?: number[];  //mapping from device inputs to device output streams
->>>>>>> 29484679
 }
 
 //The JS part of the ProxyDevice called from Quark
