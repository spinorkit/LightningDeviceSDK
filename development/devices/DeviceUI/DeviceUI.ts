import { IDeviceProxyAPI } from 'public/device-api';
import {
   IDeviceUIApi,
   IDeviceStreamApi,
   IDeviceManagerApi,
   IUIAreaApi,
<<<<<<< HEAD
   IUIElementApi
=======
   IUIElementApi,
   DeviceProxyId
>>>>>>> 29484679
} from '../../../public/device-api';
import { PluginFeatureTypes } from '../../../public/plugin-api';

export class DeviceUI implements IDeviceUIApi {
   name = 'SerialSettings UI';
   type: PluginFeatureTypes = 'Device UI';
   matchesDevice(deviceDisplayName: string) {
      return deviceDisplayName === 'SerialSettings';
   }

   /**
    * Defines the user interface elements that will be used to adjust basic rate / range settings
    * for this device.
    *
    * @param streamSettings settings for the current stream within the recording.
    * @param deviceId identifier for the stream's device within the recording.
    * @param deviceManager Reference to the current device manager.
    */
   describeStreamSettingsUI(
      settings: IDeviceStreamApi,
      deviceId: DeviceProxyId,
      deviceManager: IDeviceManagerApi
   ): IUIAreaApi {
      const out: IUIElementApi[] = [];

      out.push({
         type: 'header',
         title: 'SerialSettings Device',
         subtitle: `${deviceManager.deviceDisplayName(
            deviceId
         )}, ${settings.streamName || 'Input'}`
      });

      out.push({
         type: 'setting',
         setting: settings.samplesPerSec,
         controlType: 'rate-list',
         disabled: !deviceManager.multiRate,
         info: deviceManager.multiRate
            ? undefined
            : 'Setting a different rate for just this signal requires enabling Multi Rate in Recording Sampling Settings'
      });

      out.push({
         type: 'setting',
         controlType: 'list',
         setting: settings.inputSettings.range
      });

      const desiredWidthPixels = 650;
      const desiredHeightPixels = 400;

      out.push({
         type: 'signal-preview'
      });

      return {
         elements: out,
         layout: 'default',
         desiredWidthPixels,
         desiredHeightPixels
      };
   }
}

module.exports = {
   getDeviceUIClasses() {
      return [new DeviceUI()];
   }
};<|MERGE_RESOLUTION|>--- conflicted
+++ resolved
@@ -4,12 +4,8 @@
    IDeviceStreamApi,
    IDeviceManagerApi,
    IUIAreaApi,
-<<<<<<< HEAD
-   IUIElementApi
-=======
    IUIElementApi,
    DeviceProxyId
->>>>>>> 29484679
 } from '../../../public/device-api';
 import { PluginFeatureTypes } from '../../../public/plugin-api';
 
